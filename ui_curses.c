/*
 * Copyright 2004-2005 Timo Hirvonen
 *
 * This program is free software; you can redistribute it and/or
 * modify it under the terms of the GNU General Public License as
 * published by the Free Software Foundation; either version 2 of the
 * License, or (at your option) any later version.
 *
 * This program is distributed in the hope that it will be useful, but
 * WITHOUT ANY WARRANTY; without even the implied warranty of
 * MERCHANTABILITY or FITNESS FOR A PARTICULAR PURPOSE.  See the GNU
 * General Public License for more details.
 *
 * You should have received a copy of the GNU General Public License
 * along with this program; if not, write to the Free Software
 * Foundation, Inc., 59 Temple Place - Suite 330, Boston, MA
 * 02111-1307, USA.
 */

#include "ui_curses.h"
#include "cmdline.h"
#include "search_mode.h"
#include "command_mode.h"
#include "options.h"
#include "play_queue.h"
#include "browser.h"
#include "filters.h"
#include "cmus.h"
#include "player.h"
#include "output.h"
#include "utils.h"
#include "lib.h"
#include "pl.h"
#include "xmalloc.h"
#include "xstrjoin.h"
#include "window.h"
#include "format_print.h"
#include "misc.h"
#include "prog.h"
#include "uchar.h"
#include "spawn.h"
#include "server.h"
#include "keys.h"
#include "debug.h"
#include "help.h"
#include "worker.h"
#include "input.h"
#include "file.h"
#include "config/curses.h"

#include <unistd.h>
#include <stdlib.h>
#include <stdio.h>
#include <errno.h>
#include <sys/ioctl.h>
#include <ctype.h>
#include <dirent.h>
#include <locale.h>
#include <langinfo.h>
#include <iconv.h>
#include <signal.h>
#include <stdarg.h>

#if defined(__sun__) || defined(__CYGWIN__)
/* TIOCGWINSZ */
#include <termios.h>
#include <ncurses.h>
#else
#include <curses.h>
#endif

/* defined in <term.h> but without const */
char *tgetstr(const char *id, char **area);
char *tgoto(const char *cap, int col, int row);

/* globals. documented in ui_curses.h */

int cmus_running = 1;
int ui_initialized = 0;
enum ui_input_mode input_mode = NORMAL_MODE;
int cur_view = TREE_VIEW;
struct searchable *searchable;
char *lib_filename = NULL;
char *lib_ext_filename = NULL;
char *pl_filename = NULL;
<<<<<<< HEAD
char *pl_ext_filename = NULL;
char *play_queue_filename = NULL;
char *play_queue_ext_filename = NULL;
=======
>>>>>>> 3ededd2c
char *charset = NULL;
int using_utf8 = 0;


/* ------------------------------------------------------------------------- */

static char *lib_autosave_filename;
static char *pl_autosave_filename;

/* shown error message and time stamp
 * error is cleared if it is older than 3s and key was pressed
 */
static char error_buf[512];
static time_t error_time = 0;
/* info messages are displayed in different color */
static int msg_is_error;
static int error_count = 0;

static char *server_address = NULL;

static char print_buffer[512];

/* destination buffer for utf8_encode and utf8_decode */
static char conv_buffer[512];

/* one character can take up to 4 bytes in UTF-8 */
#define print_buffer_max_width (sizeof(print_buffer) / 4 - 1)

<<<<<<< HEAD
/* used for messages to the client */
static int client_fd = -1;

=======
>>>>>>> 3ededd2c
static char tcap_buffer[64];
static const char *t_ts;
static const char *t_fs;

static int tree_win_x = 0;
static int tree_win_y = 0;
static int tree_win_w = 0;

static int track_win_x = 0;
static int track_win_y = 0;
static int track_win_w = 0;

static int show_cursor;
static int cursor_x;
static int cursor_y;

enum {
	CURSED_WIN,
	CURSED_WIN_CUR,
	CURSED_WIN_SEL,
	CURSED_WIN_SEL_CUR,

	CURSED_WIN_ACTIVE,
	CURSED_WIN_ACTIVE_CUR,
	CURSED_WIN_ACTIVE_SEL,
	CURSED_WIN_ACTIVE_SEL_CUR,

	CURSED_SEPARATOR,
	CURSED_WIN_TITLE,
	CURSED_COMMANDLINE,
	CURSED_STATUSLINE,

	CURSED_TITLELINE,
	CURSED_DIR,
	CURSED_ERROR,
	CURSED_INFO,

	NR_CURSED
};

static unsigned char cursed_to_bg_idx[NR_CURSED] = {
	COLOR_WIN_BG,
	COLOR_WIN_BG,
	COLOR_WIN_INACTIVE_SEL_BG,
	COLOR_WIN_INACTIVE_CUR_SEL_BG,

	COLOR_WIN_BG,
	COLOR_WIN_BG,
	COLOR_WIN_SEL_BG,
	COLOR_WIN_CUR_SEL_BG,

	COLOR_WIN_BG,
	COLOR_WIN_TITLE_BG,
	COLOR_CMDLINE_BG,
	COLOR_STATUSLINE_BG,

	COLOR_TITLELINE_BG,
	COLOR_WIN_BG,
	COLOR_CMDLINE_BG,
	COLOR_CMDLINE_BG
};

static unsigned char cursed_to_fg_idx[NR_CURSED] = {
	COLOR_WIN_FG,
	COLOR_WIN_CUR,
	COLOR_WIN_INACTIVE_SEL_FG,
	COLOR_WIN_INACTIVE_CUR_SEL_FG,

	COLOR_WIN_FG,
	COLOR_WIN_CUR,
	COLOR_WIN_SEL_FG,
	COLOR_WIN_CUR_SEL_FG,

	COLOR_SEPARATOR,
	COLOR_WIN_TITLE_FG,
	COLOR_CMDLINE_FG,
	COLOR_STATUSLINE_FG,

	COLOR_TITLELINE_FG,
	COLOR_WIN_DIR,
	COLOR_ERROR,
	COLOR_INFO
};

/* index is CURSED_*, value is fucking color pair */
static int pairs[NR_CURSED];

enum {
	TF_ALBUMARTIST,
	TF_ARTIST,
	TF_ALBUM,
	TF_DISC,
	TF_TRACK,
	TF_TITLE,
	TF_YEAR,
	TF_GENRE,
	TF_COMMENT,
	TF_DURATION,
	TF_PATHFILE,
	TF_FILE,
	NR_TFS
};

static struct format_option track_fopts[NR_TFS + 1] = {
	DEF_FO_STR('A'),
	DEF_FO_STR('a'),
	DEF_FO_STR('l'),
	DEF_FO_INT('D'),
	DEF_FO_INT('n'),
	DEF_FO_STR('t'),
	DEF_FO_STR('y'),
	DEF_FO_STR('g'),
	DEF_FO_STR('c'),
	DEF_FO_TIME('d'),
	DEF_FO_STR('f'),
	DEF_FO_STR('F'),
	DEF_FO_END
};

enum {
	SF_STATUS,
	SF_POSITION,
	SF_DURATION,
	SF_TOTAL,
	SF_VOLUME,
	SF_LVOLUME,
	SF_RVOLUME,
	SF_BUFFER,
	SF_REPEAT,
	SF_CONTINUE,
	SF_SHUFFLE,
	SF_PLAYLISTMODE,
	NR_SFS
};

static struct format_option status_fopts[NR_SFS + 1] = {
	DEF_FO_STR('s'),
	DEF_FO_TIME('p'),
	DEF_FO_TIME('d'),
	DEF_FO_TIME('t'),
	DEF_FO_INT('v'),
	DEF_FO_INT('l'),
	DEF_FO_INT('r'),
	DEF_FO_INT('b'),
	DEF_FO_STR('R'),
	DEF_FO_STR('C'),
	DEF_FO_STR('S'),
	DEF_FO_STR('L'),
	DEF_FO_END
};

static void utf8_encode(const char *buffer)
{
	static iconv_t cd = (iconv_t)-1;
	size_t is, os;
	const char *i;
	char *o;
	int rc;

	if (cd == (iconv_t)-1) {
		d_print("iconv_open(UTF-8, %s)\n", charset);
		cd = iconv_open("UTF-8", charset);
		if (cd == (iconv_t)-1) {
			d_print("iconv_open failed: %s\n", strerror(errno));
			return;
		}
	}
	i = buffer;
	o = conv_buffer;
	is = strlen(i);
	os = sizeof(conv_buffer) - 1;
	rc = iconv(cd, (void *)&i, &is, &o, &os);
	*o = 0;
	if (rc == -1) {
		d_print("iconv failed: %s\n", strerror(errno));
		return;
	}
}

static void utf8_decode(const char *buffer)
{
	static iconv_t cd = (iconv_t)-1;
	size_t is, os;
	const char *i;
	char *o;
	int rc;

	if (cd == (iconv_t)-1) {
		d_print("iconv_open(%s, UTF-8)\n", charset);
		cd = iconv_open(charset, "UTF-8");
		if (cd == (iconv_t)-1) {
			d_print("iconv_open failed: %s\n", strerror(errno));
			return;
		}
	}
	i = buffer;
	o = conv_buffer;
	is = strlen(i);
	os = sizeof(conv_buffer) - 1;
	rc = iconv(cd, (void *)&i, &is, &o, &os);
	*o = 0;
	if (rc == -1) {
		d_print("iconv failed: %s\n", strerror(errno));
		return;
	}
}

/* screen updates {{{ */

static void dump_print_buffer(int row, int col)
{
	if (using_utf8) {
		mvaddstr(row, col, print_buffer);
	} else {
		utf8_decode(print_buffer);
		mvaddstr(row, col, conv_buffer);
	}
}

/* print @str into @buf
 *
 * if @str is shorter than @width pad with spaces
 * if @str is wider than @width truncate and add "..."
 */
static int format_str(char *buf, const char *str, int width)
{
	int s = 0, d = 0, ellipsis_pos = 0, cut_double_width = 0;

	while (1) {
		uchar u;
		int w;

		u_get_char(str, &s, &u);
		if (u == 0) {
			memset(buf + d, ' ', width);
			d += width;
			break;
		}

		w = u_char_width(u);
		if (width == 3)
			ellipsis_pos = d;
		if (width == 4 && w == 2) {
			/* can't cut double-width char */
			ellipsis_pos = d + 1;
			cut_double_width = 1;
		}

		width -= w;
		if (width < 0) {
			/* does not fit */
			d = ellipsis_pos;
			if (cut_double_width) {
				/* first half of the double-width char */
				buf[d - 1] = ' ';
			}
			buf[d++] = '.';
			buf[d++] = '.';
			buf[d++] = '.';
			break;
		}
		u_set_char(buf, &d, u);
	}
	return d;
}

static void sprint(int row, int col, const char *str, int width)
{
	int pos = 0;

	print_buffer[pos++] = ' ';
	pos += format_str(print_buffer + pos, str, width - 2);
	print_buffer[pos++] = ' ';
	print_buffer[pos] = 0;
	dump_print_buffer(row, col);
}

static void sprint_ascii(int row, int col, const char *str, int len)
{
	int l;

	l = strlen(str);
	len -= 2;

	print_buffer[0] = ' ';
	if (l > len) {
		memcpy(print_buffer + 1, str, len - 3);
		print_buffer[len - 2] = '.';
		print_buffer[len - 1] = '.';
		print_buffer[len - 0] = '.';
	} else {
		memcpy(print_buffer + 1, str, l);
		memset(print_buffer + 1 + l, ' ', len - l);
	}
	print_buffer[len + 1] = ' ';
	print_buffer[len + 2] = 0;
	mvaddstr(row, col, print_buffer);
}

static void print_tree(struct window *win, int row, struct iter *iter)
{
	const char *str;
	struct artist *artist;
	struct album *album;
	struct iter sel;
	int current, selected, active, pos;

	artist = iter_to_artist(iter);
	album = iter_to_album(iter);
	current = 0;
	if (lib_cur_track) {
		if (album) {
			current = CUR_ALBUM == album;
		} else {
			current = CUR_ARTIST == artist;
		}
	}
	window_get_sel(win, &sel);
	selected = iters_equal(iter, &sel);
	active = lib_cur_win == lib_tree_win;
	bkgdset(pairs[(active << 2) | (selected << 1) | current]);

	if (active && selected) {
		cursor_x = 0;
		cursor_y = 1 + row;
	}

	pos = 0;
	print_buffer[pos++] = ' ';
	if (album) {
		print_buffer[pos++] = ' ';
		print_buffer[pos++] = ' ';
		str = album->name;
	} else {
		if (display_artist_sort_name)
			str = artist_sort_name(artist);
		else
			str = artist->name;
	}
	pos += format_str(print_buffer + pos, str, tree_win_w - pos - 1);
	print_buffer[pos++] = ' ';
	print_buffer[pos++] = 0;
	dump_print_buffer(tree_win_y + row + 1, tree_win_x);
}

static inline void fopt_set_str(struct format_option *fopt, const char *str)
{
	BUG_ON(fopt->type != FO_STR);
	if (str) {
		fopt->fo_str = str;
		fopt->empty = 0;
	} else {
		fopt->empty = 1;
	}
}

static inline void fopt_set_int(struct format_option *fopt, int value, int empty)
{
	BUG_ON(fopt->type != FO_INT);
	fopt->fo_int = value;
	fopt->empty = empty;
}

static inline void fopt_set_time(struct format_option *fopt, int value, int empty)
{
	BUG_ON(fopt->type != FO_TIME);
	fopt->fo_time = value;
	fopt->empty = empty;
}

static void fill_track_fopts_track_info(struct track_info *info)
{
	char *filename;
	int num, disc;

	if (using_utf8) {
		filename = info->filename;
	} else {
		utf8_encode(info->filename);
		filename = conv_buffer;
	}
	disc = comments_get_int(info->comments, "discnumber");
	num = comments_get_int(info->comments, "tracknumber");

	fopt_set_str(&track_fopts[TF_ALBUMARTIST], comments_get_albumartist(info->comments));
	fopt_set_str(&track_fopts[TF_ARTIST], keyvals_get_val(info->comments, "artist"));
	fopt_set_str(&track_fopts[TF_ALBUM], keyvals_get_val(info->comments, "album"));
	fopt_set_int(&track_fopts[TF_DISC], disc, disc == -1);
	fopt_set_int(&track_fopts[TF_TRACK], num, num == -1);
	fopt_set_str(&track_fopts[TF_TITLE], keyvals_get_val(info->comments, "title"));
	fopt_set_str(&track_fopts[TF_YEAR], keyvals_get_val(info->comments, "date"));
	fopt_set_str(&track_fopts[TF_GENRE], keyvals_get_val(info->comments, "genre"));
	fopt_set_str(&track_fopts[TF_COMMENT], keyvals_get_val(info->comments, "comment"));
	fopt_set_time(&track_fopts[TF_DURATION], info->duration, info->duration == -1);
	fopt_set_str(&track_fopts[TF_PATHFILE], filename);
	if (is_url(info->filename)) {
		fopt_set_str(&track_fopts[TF_FILE], filename);
	} else {
		const char *f;

		f = strrchr(filename, '/');
		if (f) {
			fopt_set_str(&track_fopts[TF_FILE], f + 1);
		} else {
			fopt_set_str(&track_fopts[TF_FILE], filename);
		}
	}
}

static void print_track(struct window *win, int row, struct iter *iter)
{
	struct tree_track *track;
	struct track_info *ti;
	struct iter sel;
	int current, selected, active;
	const char *format;

	track = iter_to_tree_track(iter);
	current = lib_cur_track == track;
	window_get_sel(win, &sel);
	selected = iters_equal(iter, &sel);
	active = lib_cur_win == lib_track_win;
	bkgdset(pairs[(active << 2) | (selected << 1) | current]);

	if (active && selected) {
		cursor_x = track_win_x;
		cursor_y = 1 + row;
	}

	ti = tree_track_info(track);
	fill_track_fopts_track_info(ti);

	if (track_info_has_tag(ti)) {
		if (track_is_compilation(ti->comments))
			format = track_win_format_va;
		else
			format = track_win_format;

		format_print(print_buffer, track_win_w, format, track_fopts);
	} else {
		format_print(print_buffer, track_win_w, track_win_alt_format, track_fopts);
	}
	dump_print_buffer(track_win_y + row + 1, track_win_x);
}

/* used by print_editable only */
static struct simple_track *current_track;

static void print_editable(struct window *win, int row, struct iter *iter)
{
	struct simple_track *track;
	struct iter sel;
	int current, selected, active;
	const char *format;

	track = iter_to_simple_track(iter);
	current = current_track == track;
	window_get_sel(win, &sel);
	selected = iters_equal(iter, &sel);

	if (selected) {
		cursor_x = 0;
		cursor_y = 1 + row;
	}

	active = 1;
	if (!selected && track->marked) {
		selected = 1;
		active = 0;
	}

	bkgdset(pairs[(active << 2) | (selected << 1) | current]);

	fill_track_fopts_track_info(track->info);

	if (track_info_has_tag(track->info)) {
		if (track_is_compilation(track->info->comments))
			format = list_win_format_va;
		else
			format = list_win_format;

		format_print(print_buffer, COLS, format, track_fopts);
	} else {
		format_print(print_buffer, COLS, list_win_alt_format, track_fopts);
	}
	dump_print_buffer(row + 1, 0);
}

static void print_browser(struct window *win, int row, struct iter *iter)
{
	struct browser_entry *e;
	struct iter sel;
	int selected;

	e = iter_to_browser_entry(iter);
	window_get_sel(win, &sel);
	selected = iters_equal(iter, &sel);
	if (selected) {
		int active = 1;
		int current = 0;

		bkgdset(pairs[(active << 2) | (selected << 1) | current]);
	} else {
		if (e->type == BROWSER_ENTRY_DIR) {
			bkgdset(pairs[CURSED_DIR]);
		} else {
			bkgdset(pairs[CURSED_WIN]);
		}
	}

	if (selected) {
		cursor_x = 0;
		cursor_y = 1 + row;
	}

	/* file name encoding == terminal encoding. no need to convert */
	if (using_utf8) {
		sprint(row + 1, 0, e->name, COLS);
	} else {
		sprint_ascii(row + 1, 0, e->name, COLS);
	}
}

static void print_filter(struct window *win, int row, struct iter *iter)
{
	char buf[256];
	struct filter_entry *e = iter_to_filter_entry(iter);
	struct iter sel;
	/* window active? */
	int active = 1;
	/* row selected? */
	int selected;
	/* is the filter currently active? */
	int current = !!e->act_stat;
	const char stat_chars[3] = " *!";
	int ch1, ch2, ch3, pos;
	const char *e_filter;

	window_get_sel(win, &sel);
	selected = iters_equal(iter, &sel);
	bkgdset(pairs[(active << 2) | (selected << 1) | current]);

	if (selected) {
		cursor_x = 0;
		cursor_y = 1 + row;
	}

	ch1 = ' ';
	ch3 = ' ';
	if (e->sel_stat != e->act_stat) {
		ch1 = '[';
		ch3 = ']';
	}
	ch2 = stat_chars[e->sel_stat];

	e_filter = e->filter;
	if (!using_utf8) {
		utf8_encode(e_filter);
		e_filter = conv_buffer;
	}

	snprintf(buf, sizeof(buf), "%c%c%c%-15s  %s", ch1, ch2, ch3, e->name, e_filter);
	pos = format_str(print_buffer, buf, COLS - 1);
	print_buffer[pos++] = ' ';
	print_buffer[pos] = 0;
	dump_print_buffer(row + 1, 0);
}

static void print_help(struct window *win, int row, struct iter *iter)
{
	struct iter sel;
	int selected;
	int pos;
	int active = 1;
	char buf[512];
	const struct help_entry *e = iter_to_help_entry(iter);
	const struct cmus_opt *opt;

	window_get_sel(win, &sel);
	selected = iters_equal(iter, &sel);
	bkgdset(pairs[(active << 2) | (selected << 1)]);

	if (selected) {
		cursor_x = 0;
		cursor_y = 1 + row;
	}

	switch (e->type) {
	case HE_TEXT:
		snprintf(buf, sizeof(buf), " %s", e->text);
		break;
	case HE_BOUND:
		snprintf(buf, sizeof(buf), " %-8s %-14s %s",
			key_context_names[e->binding->ctx],
			e->binding->key->name,
			e->binding->cmd);
		break;
	case HE_UNBOUND:
		snprintf(buf, sizeof(buf), " %s", e->command->name);
		break;
	case HE_OPTION:
		opt = e->option;
		snprintf(buf, sizeof(buf), " %-29s ", opt->name);
		opt->get(opt->id, buf + strlen(buf));
		break;
	}
	pos = format_str(print_buffer, buf, COLS - 1);
	print_buffer[pos++] = ' ';
	print_buffer[pos] = 0;
	dump_print_buffer(row + 1, 0);
}

static void update_window(struct window *win, int x, int y, int w, const char *title,
		void (*print)(struct window *, int, struct iter *))
{
	struct iter iter;
	int nr_rows;
	int c, i;

	win->changed = 0;

	bkgdset(pairs[CURSED_WIN_TITLE]);
	c = snprintf(print_buffer, w + 1, " %s", title);
	if (c > w)
		c = w;
	memset(print_buffer + c, ' ', w - c + 1);
	print_buffer[w] = 0;
	dump_print_buffer(y, x);
	nr_rows = window_get_nr_rows(win);
	i = 0;
	if (window_get_top(win, &iter)) {
		while (i < nr_rows) {
			print(win, i, &iter);
			i++;
			if (!window_get_next(win, &iter))
				break;
		}
	}

	bkgdset(pairs[0]);
	memset(print_buffer, ' ', w);
	print_buffer[w] = 0;
	while (i < nr_rows) {
		dump_print_buffer(y + i + 1, x);
		i++;
	}
}

static void update_tree_window(void)
{
	update_window(lib_tree_win, tree_win_x, tree_win_y,
			tree_win_w, "Artist / Album", print_tree);
}

static void update_track_window(void)
{
	char title[512];

	/* it doesn't matter what format options we use because the format
	 * string does not contain any format charaters */
	format_print(title, track_win_w - 2, "Track%=Library", track_fopts);
	update_window(lib_track_win, track_win_x, track_win_y,
			track_win_w, title, print_track);
}

static const char *pretty(const char *path)
{
	static int home_len = -1;
	static char buf[256];

	if (home_len == -1)
		home_len = strlen(home_dir);

	if (strncmp(path, home_dir, home_len) || path[home_len] != '/')
		return path;

	buf[0] = '~';
	strcpy(buf + 1, path + home_len);
	return buf;
}

static const char * const sorted_names[2] = { "", "sorted by " };

static void update_editable_window(struct editable *e, const char *title, const char *filename)
{
	char buf[512];
	int pos;

	if (filename) {
		if (using_utf8) {
			/* already UTF-8 */
		} else {
			utf8_encode(filename);
			filename = conv_buffer;
		}
		snprintf(buf, sizeof(buf), "%s %s - %d tracks", title,
				pretty(filename), e->nr_tracks);
	} else {
		snprintf(buf, sizeof(buf), "%s - %d tracks", title, e->nr_tracks);
	}

	if (e->nr_marked) {
		pos = strlen(buf);
		snprintf(buf + pos, sizeof(buf) - pos, " (%d marked)", e->nr_marked);
	}
	pos = strlen(buf);
	snprintf(buf + pos, sizeof(buf) - pos, " %s%s",
			sorted_names[e->sort_str[0] != 0], e->sort_str);

	update_window(e->win, 0, 0, COLS, buf, &print_editable);
}

static void update_sorted_window(void)
{
	current_track = (struct simple_track *)lib_cur_track;
	update_editable_window(&lib_editable, "Library", lib_filename);
}

static void update_pl_window(void)
{
	current_track = pl_cur_track;
	update_editable_window(&pl_editable, "Playlist", pl_filename);
}

static void update_play_queue_window(void)
{
	current_track = NULL;
	update_editable_window(&pq_editable, "Play Queue", NULL);
}

static void update_browser_window(void)
{
	char title[512];
	char *dirname;

	if (using_utf8) {
		/* already UTF-8 */
		dirname = browser_dir;
	} else {
		utf8_encode(browser_dir);
		dirname = conv_buffer;
	}
	snprintf(title, sizeof(title), "Browser - %s", dirname);
	update_window(browser_win, 0, 0, COLS, title, print_browser);
}

static void update_filters_window(void)
{
	update_window(filters_win, 0, 0, COLS, "Library Filters", print_filter);
}

static void update_help_window(void)
{
	update_window(help_win, 0, 0, COLS, "Settings", print_help);
}

static void draw_separator(void)
{
	int row;

	bkgdset(pairs[CURSED_WIN_TITLE]);
	mvaddch(0, tree_win_w, ' ');
	bkgdset(pairs[CURSED_SEPARATOR]);
	for (row = 1; row < LINES - 3; row++)
		mvaddch(row, tree_win_w, ACS_VLINE);
}

static void do_update_view(int full)
{
	cursor_x = -1;
	cursor_y = -1;

	switch (cur_view) {
	case TREE_VIEW:
		editable_lock();
		if (full || lib_tree_win->changed)
			update_tree_window();
		if (full || lib_track_win->changed)
			update_track_window();
		editable_unlock();
		draw_separator();
		break;
	case SORTED_VIEW:
		editable_lock();
		update_sorted_window();
		editable_unlock();
		break;
	case PLAYLIST_VIEW:
		editable_lock();
		update_pl_window();
		editable_unlock();
		break;
	case QUEUE_VIEW:
		editable_lock();
		update_play_queue_window();
		editable_unlock();
		break;
	case BROWSER_VIEW:
		update_browser_window();
		break;
	case FILTERS_VIEW:
		update_filters_window();
		break;
	case HELP_VIEW:
		update_help_window();
		break;
	}
}

static void do_update_statusline(void)
{
	static const char *status_strs[] = { ".", ">", "|" };
	static const char *cont_strs[] = { " ", "C" };
	static const char *repeat_strs[] = { " ", "R" };
	static const char *shuffle_strs[] = { " ", "S" };
	int buffer_fill, vol, vol_left, vol_right;
	int duration = -1;
	char *msg;
	char format[80];

	editable_lock();
	fopt_set_time(&status_fopts[SF_TOTAL], play_library ? lib_editable.total_time :
			pl_editable.total_time, 0);
	editable_unlock();

	fopt_set_str(&status_fopts[SF_REPEAT], repeat_strs[repeat]);
	fopt_set_str(&status_fopts[SF_SHUFFLE], shuffle_strs[shuffle]);
	fopt_set_str(&status_fopts[SF_PLAYLISTMODE], aaa_mode_names[aaa_mode]);

	player_info_lock();

	if (player_info.ti)
		duration = player_info.ti->duration;

	vol_left = vol_right = vol = -1;
	if (soft_vol) {
		vol_left = soft_vol_l;
		vol_right = soft_vol_r;
		vol = (vol_left + vol_right + 1) / 2;
	} else if (volume_max && volume_l >= 0 && volume_r >= 0) {
		vol_left = scale_to_percentage(volume_l, volume_max);
		vol_right = scale_to_percentage(volume_r, volume_max);
		vol = (vol_left + vol_right + 1) / 2;
	}
	buffer_fill = scale_to_percentage(player_info.buffer_fill, player_info.buffer_size);

	fopt_set_str(&status_fopts[SF_STATUS], status_strs[player_info.status]);

	if (show_remaining_time && duration != -1) {
		fopt_set_time(&status_fopts[SF_POSITION], player_info.pos - duration, 0);
	} else {
		fopt_set_time(&status_fopts[SF_POSITION], player_info.pos, 0);
	}

	fopt_set_time(&status_fopts[SF_DURATION], duration, 0);
	fopt_set_int(&status_fopts[SF_VOLUME], vol, 0);
	fopt_set_int(&status_fopts[SF_LVOLUME], vol_left, 0);
	fopt_set_int(&status_fopts[SF_RVOLUME], vol_right, 0);
	fopt_set_int(&status_fopts[SF_BUFFER], buffer_fill, 0);
	fopt_set_str(&status_fopts[SF_CONTINUE], cont_strs[player_cont]);

	strcpy(format, " %s %p ");
	if (duration != -1)
		strcat(format, "/ %d ");
	strcat(format, "- %t ");
	if (vol >= 0) {
		if (vol_left != vol_right) {
			strcat(format, "vol: %l,%r ");
		} else {
			strcat(format, "vol: %v ");
		}
	}
	if (player_info.ti && is_url(player_info.ti->filename))
		strcat(format, "buf: %b ");
	strcat(format, "%=");
	if (player_repeat_current) {
		strcat(format, "repeat current");
	} else if (play_library) {
		/* artist/album modes work only in lib */
		if (shuffle) {
			/* shuffle overrides sorted mode */
			strcat(format, "%L from library");
		} else if (play_sorted) {
			strcat(format, "%L from sorted library");
		} else {
			strcat(format, "%L from library");
		}
	} else {
		strcat(format, "playlist");
	}
	strcat(format, " | %1C%1R%1S ");
	format_print(print_buffer, COLS, format, status_fopts);

	msg = player_info.error_msg;
	player_info.error_msg = NULL;

	player_info_unlock();

	bkgdset(pairs[CURSED_STATUSLINE]);
	dump_print_buffer(LINES - 2, 0);

	if (msg) {
		error_msg("%s", msg);
		free(msg);
	}
}

static void dump_buffer(const char *buffer)
{
	if (using_utf8) {
		addstr(buffer);
	} else {
		utf8_decode(buffer);
		addstr(conv_buffer);
	}
}

static void do_update_commandline(void)
{
	char *str;
	int w, idx;
	char ch;

	move(LINES - 1, 0);
	if (error_buf[0]) {
		if (msg_is_error) {
			bkgdset(pairs[CURSED_ERROR]);
		} else {
			bkgdset(pairs[CURSED_INFO]);
		}
		addstr(error_buf);
		clrtoeol();
		return;
	}
	bkgdset(pairs[CURSED_COMMANDLINE]);
	if (input_mode == NORMAL_MODE) {
		clrtoeol();
		return;
	}

	str = cmdline.line;
	if (!using_utf8) {
		/* cmdline.line actually pretends to be UTF-8 but all non-ASCII
		 * characters are invalid UTF-8 so it really is in locale's
		 * encoding.
		 *
		 * This code should be safe because cmdline.bpos ==
		 * cmdline.cpos as every non-ASCII character is counted as one
		 * invalid UTF-8 byte.
		 *
		 * NOTE: This has nothing to do with widths of printed
		 * characters.  I.e. even if there were control characters
		 * (displayed as <xx>) there would be no problem because bpos
		 * still equals to cpos, I think.
		 */
		utf8_encode(cmdline.line);
		str = conv_buffer;
	}

	/* COMMAND_MODE or SEARCH_MODE */
	w = u_str_width(str);
	ch = ':';
	if (input_mode == SEARCH_MODE)
		ch = search_direction == SEARCH_FORWARD ? '/' : '?';

	if (w <= COLS - 2) {
		addch(ch);
		idx = u_copy_chars(print_buffer, str, &w);
		print_buffer[idx] = 0;
		dump_buffer(print_buffer);
		clrtoeol();
	} else {
		/* keep cursor as far right as possible */
		int skip, width, cw;

		/* cursor pos (width, not chars. doesn't count the ':') */
		cw = u_str_nwidth(str, cmdline.cpos);

		skip = cw + 2 - COLS;
		if (skip > 0) {
			/* skip the ':' */
			skip--;

			/* skip rest (if any) */
			idx = u_skip_chars(str, &skip);

			width = COLS;
			idx = u_copy_chars(print_buffer, str + idx, &width);
			while (width < COLS) {
				/* cursor is at end of the buffer
				 * print 1, 2 or 3 spaces
				 *
				 * To clarify:
				 *
				 * If the last _skipped_ character was double-width we may need
				 * to print 2 spaces.
				 *
				 * If the last _skipped_ character was invalid UTF-8 we may need
				 * to print 3 spaces.
				 */
				print_buffer[idx++] = ' ';
				width++;
			}
			print_buffer[idx] = 0;
			dump_buffer(print_buffer);
		} else {
			/* print ':' + COLS - 1 chars */
			addch(ch);
			width = COLS - 1;
			idx = u_copy_chars(print_buffer, str, &width);
			print_buffer[idx] = 0;
			dump_buffer(print_buffer);
		}
	}
}

/* lock player_info! */
static const char *get_stream_title(void)
{
	static char stream_title[255 * 16 + 1];
	char *ptr, *title;

	ptr = strstr(player_info.metadata, "StreamTitle='");
	if (ptr == NULL)
		return NULL;
	ptr += 13;
	title = ptr;
	while (*ptr) {
		if (*ptr == '\'' && *(ptr + 1) == ';') {
			memcpy(stream_title, title, ptr - title);
			stream_title[ptr - title] = 0;
			return stream_title;
		}
		ptr++;
	}
	return NULL;
}

static void set_title(const char *title)
{
	if (!set_term_title)
		return;

	if (t_ts) {
		printf("%s%s%s", tgoto(t_ts, 0, 0), title, t_fs);
		fflush(stdout);
	}
}

static void do_update_titleline(void)
{
	bkgdset(pairs[CURSED_TITLELINE]);
	player_info_lock();
	if (player_info.ti) {
		int i, use_alt_format = 0;
		char *wtitle;

		fill_track_fopts_track_info(player_info.ti);

		use_alt_format = !track_info_has_tag(player_info.ti);

		if (is_url(player_info.ti->filename)) {
			const char *title = get_stream_title();

			if (title != NULL) {
				/*
				 * StreamTitle overrides radio station name
				 */
				use_alt_format = 0;
				fopt_set_str(&track_fopts[TF_TITLE], title);
			}
		}

		if (use_alt_format) {
			format_print(print_buffer, COLS, current_alt_format, track_fopts);
		} else {
			format_print(print_buffer, COLS, current_format, track_fopts);
		}
		dump_print_buffer(LINES - 3, 0);

		/* set window title */
		if (use_alt_format) {
			format_print(print_buffer, print_buffer_max_width,
					window_title_alt_format, track_fopts);
		} else {
			format_print(print_buffer,  print_buffer_max_width,
					window_title_format, track_fopts);
		}

		/* remove whitespace */
		i = strlen(print_buffer) - 1;
		while (i > 0 && print_buffer[i] == ' ')
			i--;
		print_buffer[i + 1] = 0;

		if (using_utf8) {
			wtitle = print_buffer;
		} else {
			utf8_decode(print_buffer);
			wtitle = conv_buffer;
		}

		set_title(wtitle);
	} else {
		move(LINES - 3, 0);
		clrtoeol();

		set_title("cmus " VERSION);
	}
	player_info_unlock();
}

static int cmdline_cursor_column(void)
{
	char *str;
	int cw, skip, s;

	str = cmdline.line;
	if (!using_utf8) {
		/* see do_update_commandline */
		utf8_encode(cmdline.line);
		str = conv_buffer;
	}

	/* width of the text in the buffer before cursor */
	cw = u_str_nwidth(str, cmdline.cpos);

	if (1 + cw < COLS) {
		/* whole line is visible */
		return 1 + cw;
	}

	/* beginning of cmdline is not visible */

	/* check if the first visible char in cmdline would be halved
	 * double-width character (or invalid byte <xx>) which is not possible.
	 * we need to skip the whole character and move cursor to COLS - 2
	 * column. */
	skip = cw + 2 - COLS;

	/* skip the ':' */
	skip--;

	/* skip rest */
	s = skip;
	u_skip_chars(str, &s);
	if (s > skip) {
		/* the last skipped char was double-width or <xx> */
		return COLS - 1 - (s - skip);
	}
	return COLS - 1;
}

static void post_update(void)
{
	/* refresh makes cursor visible at least for urxvt */
	if (input_mode == COMMAND_MODE || input_mode == SEARCH_MODE) {
		move(LINES - 1, cmdline_cursor_column());
		refresh();
		curs_set(1);
	} else {
		if (cursor_x >= 0) {
			move(cursor_y, cursor_x);
		} else {
			move(LINES - 1, 0);
		}
		refresh();

		/* visible cursor is useful for screen readers */
		if (show_cursor) {
			curs_set(1);
		} else {
			curs_set(0);
		}
	}
}

void update_titleline(void)
{
	curs_set(0);
	do_update_titleline();
	post_update();
}

void update_full(void)
{
	if (!ui_initialized)
		return;

	curs_set(0);

	do_update_view(1);
	do_update_titleline();
	do_update_statusline();
	do_update_commandline();

	post_update();
}

static void update_commandline(void)
{
	curs_set(0);
	do_update_commandline();
	post_update();
}

void update_statusline(void)
{
	if (!ui_initialized)
		return;

	curs_set(0);
	do_update_statusline();
	post_update();
}

void info_msg(const char *format, ...)
{
	va_list ap;

	va_start(ap, format);
	vsnprintf(error_buf, sizeof(error_buf), format, ap);
	va_end(ap);

	if (client_fd != -1) {
		write_all(client_fd, error_buf, strlen(error_buf));
		write_all(client_fd, "\n", 1);
	}

	msg_is_error = 0;

	update_commandline();
}

void error_msg(const char *format, ...)
{
	va_list ap;

	strcpy(error_buf, "Error: ");
	va_start(ap, format);
	vsnprintf(error_buf + 7, sizeof(error_buf) - 7, format, ap);
	va_end(ap);

	d_print("%s\n", error_buf);
	if (client_fd != -1) {
		write_all(client_fd, error_buf, strlen(error_buf));
		write_all(client_fd, "\n", 1);
	}

	msg_is_error = 1;
	error_count++;

	if (ui_initialized) {
		error_time = time(NULL);
		update_commandline();
	} else {
		warn("%s\n", error_buf);
		error_buf[0] = 0;
	}
}

int yes_no_query(const char *format, ...)
{
	char buffer[512];
	va_list ap;
	int ret = 0;

	va_start(ap, format);
	vsnprintf(buffer, sizeof(buffer), format, ap);
	va_end(ap);

	move(LINES - 1, 0);
	bkgdset(pairs[CURSED_INFO]);

	/* no need to convert buffer.
	 * it is always encoded in the right charset (assuming filenames are
	 * encoded in same charset as LC_CTYPE).
	 */

	addstr(buffer);
	clrtoeol();
	refresh();

	while (1) {
		int ch = getch();

		if (ch == ERR || ch == 0)
			continue;
		if (ch == 'y')
			ret = 1;
		break;
	}
	update_commandline();
	return ret;
}

void search_not_found(void)
{
	const char *what = "Track";

	if (search_restricted) {
		switch (cur_view) {
		case TREE_VIEW:
			what = "Artist/album";
			break;
		case SORTED_VIEW:
		case PLAYLIST_VIEW:
		case QUEUE_VIEW:
			what = "Title";
			break;
		case BROWSER_VIEW:
			what = "File/Directory";
			break;
		case FILTERS_VIEW:
			what = "Filter";
			break;
		case HELP_VIEW:
			what = "Binding/command/option";
			break;
		}
	} else {
		switch (cur_view) {
		case TREE_VIEW:
		case SORTED_VIEW:
		case PLAYLIST_VIEW:
		case QUEUE_VIEW:
			what = "Track";
			break;
		case BROWSER_VIEW:
			what = "File/Directory";
			break;
		case FILTERS_VIEW:
			what = "Filter";
			break;
		case HELP_VIEW:
			what = "Binding/command/option";
			break;
		}
	}
	info_msg("%s not found: %s", what, search_str ? : "");
}

void set_client_fd(int fd)
{
	client_fd = fd;
}

int get_client_fd(void)
{
	return client_fd;
}

void set_view(int view)
{
	if (view == cur_view)
		return;

	cur_view = view;
	switch (cur_view) {
	case TREE_VIEW:
		searchable = tree_searchable;
		break;
	case SORTED_VIEW:
		searchable = lib_editable.searchable;
		break;
	case PLAYLIST_VIEW:
		searchable = pl_editable.searchable;
		break;
	case QUEUE_VIEW:
		searchable = pq_editable.searchable;
		break;
	case BROWSER_VIEW:
		searchable = browser_searchable;
		break;
	case FILTERS_VIEW:
		searchable = filters_searchable;
		break;
	case HELP_VIEW:
		searchable = help_searchable;
		update_help_window();
		break;
	}

	curs_set(0);
	do_update_view(1);
	post_update();
}

void enter_command_mode(void)
{
	error_buf[0] = 0;
	error_time = 0;
	input_mode = COMMAND_MODE;
	update_commandline();
}

void enter_search_mode(void)
{
	error_buf[0] = 0;
	error_time = 0;
	input_mode = SEARCH_MODE;
	search_direction = SEARCH_FORWARD;
	update_commandline();
}

void enter_search_backward_mode(void)
{
	error_buf[0] = 0;
	error_time = 0;
	input_mode = SEARCH_MODE;
	search_direction = SEARCH_BACKWARD;
	update_commandline();
}

void update_colors(void)
{
	int i;

	if (!ui_initialized)
		return;

	for (i = 0; i < NR_CURSED; i++) {
		int bg = colors[cursed_to_bg_idx[i]];
		int fg = colors[cursed_to_fg_idx[i]];
		int pair = i + 1;

		if (fg >= 8 && fg <= 15) {
			/* fg colors 8..15 are special (0..7 + bold) */
			init_pair(pair, fg & 7, bg);
			pairs[i] = COLOR_PAIR(pair) | (fg & BRIGHT ? A_BOLD : 0);
		} else {
			init_pair(pair, fg, bg);
			pairs[i] = COLOR_PAIR(pair);
		}
	}
}

static void clear_error(void)
{
	time_t t = time(NULL);

	/* prevent accidental clearing of error messages */
	if (t - error_time < 2)
		return;

	if (error_buf[0]) {
		error_time = 0;
		error_buf[0] = 0;
		update_commandline();
	}
}

/* screen updates }}} */

static void spawn_status_program(void)
{
	static const char *status_strs[] = { "stopped", "playing", "paused" };
	const char *stream_title = NULL;
	char *argv[32];
	int i, status;

	if (status_display_program == NULL || status_display_program[0] == 0)
		return;

	player_info_lock();
	status = player_info.status;
	if (status == 1 && player_info.ti && is_url(player_info.ti->filename))
		stream_title = get_stream_title();

	i = 0;
	argv[i++] = xstrdup(status_display_program);

	argv[i++] = xstrdup("status");
	argv[i++] = xstrdup(status_strs[status]);
	if (player_info.ti) {
		static const char *keys[] = {
			"artist", "album", "discnumber", "tracknumber", "title", "date", NULL
		};
		int j;

		if (is_url(player_info.ti->filename)) {
			argv[i++] = xstrdup("url");
		} else {
			argv[i++] = xstrdup("file");
		}
		argv[i++] = xstrdup(player_info.ti->filename);

		if (track_info_has_tag(player_info.ti)) {
			for (j = 0; keys[j]; j++) {
				const char *key = keys[j];
				const char *val;

				if (strcmp(key, "title") == 0 && stream_title)
					/*
					 * StreamTitle overrides radio station name
					 */
					val = stream_title;
				else
					val = keyvals_get_val(player_info.ti->comments, key);

				if (val) {
					argv[i++] = xstrdup(key);
					argv[i++] = xstrdup(val);
				}
			}
			if (player_info.ti->duration > 0) {
				char buf[32];
				snprintf(buf, sizeof(buf), "%d", player_info.ti->duration);
				argv[i++] = xstrdup("duration");
				argv[i++] = xstrdup(buf);
			}
		} else if (stream_title) {
			argv[i++] = xstrdup("title");
			argv[i++] = xstrdup(stream_title);
		}
	}
	argv[i++] = NULL;
	player_info_unlock();

	if (spawn(argv, &status) == -1)
		error_msg("couldn't run `%s': %s", status_display_program, strerror(errno));
	for (i = 0; argv[i]; i++)
		free(argv[i]);
}

static int ctrl_c_pressed = 0;

static void sig_int(int sig)
{
	ctrl_c_pressed = 1;
}

static void sig_hup(int sig)
{
	cmus_running = 0;
}

static int needs_to_resize = 1;

static void sig_winch(int sig)
{
	needs_to_resize = 1;
}

static int get_window_size(int *lines, int *columns)
{
	struct winsize ws;

	if (ioctl(0, TIOCGWINSZ, &ws) == -1)
		return -1;
	*columns = ws.ws_col;
	*lines = ws.ws_row;
	return 0;
}

static void resize_tree_view(int w, int h)
{
	tree_win_w = w / 3;
	track_win_w = w - tree_win_w - 1;
	if (tree_win_w < 8)
		tree_win_w = 8;
	if (track_win_w < 8)
		track_win_w = 8;
	tree_win_x = 0;
	tree_win_y = 0;
	track_win_x = tree_win_w + 1;
	track_win_y = 0;

	h--;
	window_set_nr_rows(lib_tree_win, h);
	window_set_nr_rows(lib_track_win, h);
}

static void update(void)
{
	int needs_view_update = 0;
	int needs_title_update = 0;
	int needs_status_update = 0;
	int needs_command_update = 0;
	int needs_spawn = 0;

	if (needs_to_resize) {
		int w, h;
		int columns, lines;

		if (get_window_size(&lines, &columns) == 0) {
			needs_to_resize = 0;
#if HAVE_RESIZETERM
			resizeterm(lines, columns);
#endif
			w = COLS;
			h = LINES - 3;
			if (w < 16)
				w = 16;
			if (h < 8)
				h = 8;
			editable_lock();
			resize_tree_view(w, h);
			window_set_nr_rows(lib_editable.win, h - 1);
			window_set_nr_rows(pl_editable.win, h - 1);
			window_set_nr_rows(pq_editable.win, h - 1);
			window_set_nr_rows(filters_win, h - 1);
			window_set_nr_rows(help_win, h - 1);
			window_set_nr_rows(browser_win, h - 1);
			editable_unlock();
			needs_title_update = 1;
			needs_status_update = 1;
			needs_command_update = 1;
		}
		clearok(curscr, TRUE);
		refresh();
	}

	player_info_lock();
	editable_lock();

	needs_spawn = player_info.status_changed || player_info.file_changed ||
		player_info.metadata_changed;

	if (player_info.file_changed) {
		player_info.file_changed = 0;
		needs_title_update = 1;
		needs_status_update = 1;
	}
	if (player_info.metadata_changed) {
		player_info.metadata_changed = 0;
		needs_title_update = 1;
	}
	if (player_info.position_changed || player_info.status_changed) {
		player_info.position_changed = 0;
		player_info.status_changed = 0;

		needs_status_update = 1;
	}
	switch (cur_view) {
	case TREE_VIEW:
		needs_view_update += lib_tree_win->changed || lib_track_win->changed;
		break;
	case SORTED_VIEW:
		needs_view_update += lib_editable.win->changed;
		break;
	case PLAYLIST_VIEW:
		needs_view_update += pl_editable.win->changed;
		break;
	case QUEUE_VIEW:
		needs_view_update += pq_editable.win->changed;
		break;
	case BROWSER_VIEW:
		needs_view_update += browser_win->changed;
		break;
	case FILTERS_VIEW:
		needs_view_update += filters_win->changed;
		break;
	case HELP_VIEW:
		needs_view_update += help_win->changed;
		break;
	}

	/* total time changed? */
	if (play_library) {
		needs_status_update += lib_editable.win->changed;
		lib_editable.win->changed = 0;
	} else {
		needs_status_update += pl_editable.win->changed;
		lib_editable.win->changed = 0;
	}

	editable_unlock();
	player_info_unlock();

	if (needs_spawn)
		spawn_status_program();

	if (needs_view_update || needs_title_update || needs_status_update || needs_command_update) {
		curs_set(0);

		if (needs_view_update)
			do_update_view(0);
		if (needs_title_update)
			do_update_titleline();
		if (needs_status_update)
			do_update_statusline();
		if (needs_command_update)
			do_update_commandline();
		post_update();
	}
}

static void handle_ch(uchar ch)
{
	clear_error();
	if (input_mode == NORMAL_MODE) {
		normal_mode_ch(ch);
	} else if (input_mode == COMMAND_MODE) {
		command_mode_ch(ch);
		update_commandline();
	} else if (input_mode == SEARCH_MODE) {
		search_mode_ch(ch);
		update_commandline();
	}
}

static void handle_key(int key)
{
	clear_error();
	if (input_mode == NORMAL_MODE) {
		normal_mode_key(key);
	} else if (input_mode == COMMAND_MODE) {
		command_mode_key(key);
		update_commandline();
	} else if (input_mode == SEARCH_MODE) {
		search_mode_key(key);
		update_commandline();
	}
}

static void u_getch(void)
{
	int key;
	int bit = 7;
	int mask = (1 << 7);
	uchar u, ch;

	key = getch();
	if (key == ERR || key == 0)
		return;

	if (key > 255) {
		handle_key(key);
		return;
	}

	ch = (unsigned char)key;
	while (bit > 0 && ch & mask) {
		mask >>= 1;
		bit--;
	}
	if (bit == 7) {
		/* ascii */
		u = ch;
	} else if (using_utf8) {
		int count;

		u = ch & ((1 << bit) - 1);
		count = 6 - bit;
		while (count) {
			key = getch();
			if (key == ERR || key == 0)
				return;

			ch = (unsigned char)key;
			u = (u << 6) | (ch & 63);
			count--;
		}
	} else
		u = ch | U_INVALID_MASK;
	handle_ch(u);
}

static void main_loop(void)
{
	int rc, fd_high;

	fd_high = server_socket;
	while (cmus_running) {
		fd_set set;
		struct timeval tv;
		int poll_mixer = 0;
		int i, nr_fds = 0;
		int fds[NR_MIXER_FDS];
		struct list_head *item;
		struct client *client;

		update();

		/* Timeout must be so small that screen updates seem instant.
		 * Only affects changes done in other threads (worker, player).
		 *
		 * Too small timeout makes window updates too fast (wastes CPU).
		 *
		 * Too large timeout makes status line (position) updates too slow.
		 * The timeout is accuracy of player position.
		 */
		tv.tv_sec = 0;
		tv.tv_usec = 0;

		player_info_lock();
		if (player_info.status == PLAYER_STATUS_PLAYING) {
			// player position updates need to be fast
			tv.tv_usec = 100e3;
		}
		player_info_unlock();

		if (!tv.tv_usec && worker_has_job(JOB_TYPE_ANY)) {
			// playlist is loading. screen needs to be updated
			tv.tv_usec = 250e3;
		}

		FD_ZERO(&set);
		FD_SET(0, &set);
		FD_SET(server_socket, &set);
		list_for_each_entry(client, &client_head, node) {
			FD_SET(client->fd, &set);
			if (client->fd > fd_high)
				fd_high = client->fd;
		}
		if (!soft_vol) {
			nr_fds = mixer_get_fds(fds);
			if (nr_fds <= 0) {
				poll_mixer = 1;
				if (!tv.tv_usec)
					tv.tv_usec = 500e3;
			}
			for (i = 0; i < nr_fds; i++) {
				BUG_ON(fds[i] <= 0);
				FD_SET(fds[i], &set);
				if (fds[i] > fd_high)
					fd_high = fds[i];
			}
		}

		if (tv.tv_usec) {
			rc = select(fd_high + 1, &set, NULL, NULL, &tv);
		} else {
			rc = select(fd_high + 1, &set, NULL, NULL, NULL);
		}
		if (poll_mixer) {
			int ol = volume_l;
			int or = volume_r;

			mixer_read_volume();
			if (ol != volume_l || or != volume_r)
				update_statusline();

		}
		if (rc <= 0) {
			if (ctrl_c_pressed) {
				handle_ch(0x03);
				ctrl_c_pressed = 0;
			}

			continue;
		}

		for (i = 0; i < nr_fds; i++) {
			if (FD_ISSET(fds[i], &set)) {
				d_print("vol changed\n");
				mixer_read_volume();
				update_statusline();
			}
		}
		if (FD_ISSET(server_socket, &set))
			server_accept();

		// server_serve() can remove client from the list
		item = client_head.next;
		while (item != &client_head) {
			struct list_head *next = item->next;
			client = container_of(item, struct client, node);
			if (FD_ISSET(client->fd, &set))
				server_serve(client);
			item = next;
		}

		if (FD_ISSET(0, &set))
			u_getch();
	}
}

static int get_next(struct track_info **ti)
{
	struct track_info *info;

	editable_lock();
	info = play_queue_remove();
	if (info == NULL) {
		if (play_library) {
			info = lib_set_next();
		} else {
			info = pl_set_next();
		}
	}
	editable_unlock();

	if (info == NULL)
		return -1;

	*ti = info;
	return 0;
}

static const struct player_callbacks player_callbacks = {
	.get_next = get_next
};

static void init_curses(void)
{
	struct sigaction act;
	char *ptr, *term;

	sigemptyset(&act.sa_mask);
	act.sa_flags = 0;
	act.sa_handler = sig_int;
	sigaction(SIGINT, &act, NULL);

	sigemptyset(&act.sa_mask);
	act.sa_flags = 0;
	act.sa_handler = sig_hup;
	sigaction(SIGHUP, &act, NULL);

	sigemptyset(&act.sa_mask);
	act.sa_flags = 0;
	act.sa_handler = SIG_IGN;
	sigaction(SIGPIPE, &act, NULL);

	sigemptyset(&act.sa_mask);
	act.sa_flags = 0;
	act.sa_handler = sig_winch;
	sigaction(SIGWINCH, &act, NULL);

	initscr();

	/* turn off kb buffering */
	cbreak();

	keypad(stdscr, TRUE);

	/* wait max 5 * 0.1 s if there are no keys available
	 * doesn't really matter because we use select()
	 */
	halfdelay(5);

	noecho();
	if (has_colors()) {
		start_color();
#if HAVE_USE_DEFAULT_COLORS
		use_default_colors();
#endif
	}
	d_print("Number of supported colors: %d\n", COLORS);
	ui_initialized = 1;

	/* this was disabled while initializing because it needs to be
	 * called only once after all colors have been set
	 */
	update_colors();

	ptr = tcap_buffer;
	t_ts = tgetstr("ts", &ptr);
	t_fs = tgetstr("fs", &ptr);
	d_print("ts: %d fs: %d\n", !!t_ts, !!t_fs);

	if (!t_fs)
		t_ts = NULL;

	term = getenv("TERM");
	if (!t_ts && term) {
		/*
		 * Eterm:            Eterm
		 * aterm:            rxvt
		 * mlterm:           xterm
		 * terminal (xfce):  xterm
		 * urxvt:            rxvt-unicode
		 * xterm:            xterm, xterm-{,16,88,256}color
		 */
		if (!strcmp(term, "screen")) {
			t_ts = "\033_";
			t_fs = "\033\\";
		} else if (!strncmp(term, "xterm", 5) ||
			   !strncmp(term, "rxvt", 4) ||
			   !strcmp(term, "Eterm")) {
			/* \033]1;  change icon
			 * \033]2;  change title
			 * \033]0;  change both
			 */
			t_ts = "\033]0;";
			t_fs = "\007";
		}
	}
}

static void init_all(void)
{
	server_init(server_address);

	/* does not select output plugin */
	player_init(&player_callbacks);

	/* plugins have been loaded so we know what plugin options are available */
	options_add();

	lib_init();
	searchable = tree_searchable;
	pl_init();
	cmus_init();
	browser_init();
	filters_init();
	help_init();
	cmdline_init();
	commands_init();
	search_mode_init();

	/* almost everything must be initialized now */
	options_load();

	/* finally we can set the output plugin */
	player_set_op(output_plugin);
	if (!soft_vol)
		mixer_open();

	lib_autosave_filename = xstrjoin(cmus_config_dir, "/lib.pl");
	pl_autosave_filename = xstrjoin(cmus_config_dir, "/playlist.pl");
	pl_filename = xstrdup(pl_autosave_filename);
	lib_filename = xstrdup(lib_autosave_filename);

	cmus_add(lib_add_track, lib_autosave_filename, FILE_TYPE_PL, JOB_TYPE_LIB);
	cmus_add(pl_add_track, pl_autosave_filename, FILE_TYPE_PL, JOB_TYPE_PL);

	if (error_count) {
		char buf[16];
		char *ret;

		warn("Press <enter> to continue.");

		ret = fgets(buf, sizeof(buf), stdin);
		BUG_ON(ret == NULL);
	}
	help_add_all_unbound();

	init_curses();
}

static void exit_all(void)
{
	endwin();

	options_exit();

	server_exit();
	cmus_exit();
	cmus_save(lib_for_each, lib_autosave_filename);
	cmus_save(pl_for_each, pl_autosave_filename);

	player_exit();
	op_exit_plugins();
	commands_exit();
	search_mode_exit();
	filters_exit();
	help_exit();
	browser_exit();
}

enum {
	FLAG_LISTEN,
	FLAG_PLUGINS,
	FLAG_SHOW_CURSOR,
	FLAG_HELP,
	FLAG_VERSION,
	NR_FLAGS
};

static struct option options[NR_FLAGS + 1] = {
	{ 0, "listen", 1 },
	{ 0, "plugins", 0 },
	{ 0, "show-cursor", 0 },
	{ 0, "help", 0 },
	{ 0, "version", 0 },
	{ 0, NULL, 0 }
};

static const char *usage =
"Usage: %s [OPTION]...\n"
"Curses based music player.\n"
"\n"
"      --listen ADDR   listen on ADDR instead of ~/.cmus/socket\n"
"                      ADDR is either a UNIX socket or host[:port]\n"
"                      WARNING: using TCP/IP is insecure!\n"
"      --plugins       list available plugins and exit\n"
"      --show-cursor   always visible cursor\n"
"      --help          display this help and exit\n"
"      --version       " VERSION "\n"
"\n"
"Use cmus-remote to control cmus from command line.\n"
"Report bugs to <cmus-devel@lists.sourceforge.net>.\n";

int main(int argc, char *argv[])
{
	int list_plugins = 0;

	program_name = argv[0];
	argv++;
	while (1) {
		int idx;
		char *arg;

		idx = get_option(&argv, options, &arg);
		if (idx < 0)
			break;

		switch (idx) {
		case FLAG_HELP:
			printf(usage, program_name);
			return 0;
		case FLAG_VERSION:
			printf("cmus " VERSION "\nCopyright 2004-2006 Timo Hirvonen\n");
			return 0;
		case FLAG_PLUGINS:
			list_plugins = 1;
			break;
		case FLAG_LISTEN:
			server_address = xstrdup(arg);
			break;
		case FLAG_SHOW_CURSOR:
			show_cursor = 1;
			break;
		}
	}

	setlocale(LC_CTYPE, "");
	setlocale(LC_COLLATE, "");
#ifdef CODESET
	charset = nl_langinfo(CODESET);
#else
	charset = "ISO-8859-1";
#endif
	if (strcmp(charset, "UTF-8") == 0)
		using_utf8 = 1;

	misc_init();
	if (server_address == NULL)
		server_address = xstrjoin(cmus_config_dir, "/socket");
	debug_init();
	d_print("charset = '%s'\n", charset);

	ip_load_plugins();
	op_load_plugins();
	if (list_plugins) {
		ip_dump_plugins();
		op_dump_plugins();
		return 0;
	}
	init_all();
	main_loop();
	exit_all();
	return 0;
}<|MERGE_RESOLUTION|>--- conflicted
+++ resolved
@@ -83,12 +83,9 @@
 char *lib_filename = NULL;
 char *lib_ext_filename = NULL;
 char *pl_filename = NULL;
-<<<<<<< HEAD
 char *pl_ext_filename = NULL;
 char *play_queue_filename = NULL;
 char *play_queue_ext_filename = NULL;
-=======
->>>>>>> 3ededd2c
 char *charset = NULL;
 int using_utf8 = 0;
 
@@ -117,12 +114,9 @@
 /* one character can take up to 4 bytes in UTF-8 */
 #define print_buffer_max_width (sizeof(print_buffer) / 4 - 1)
 
-<<<<<<< HEAD
 /* used for messages to the client */
 static int client_fd = -1;
 
-=======
->>>>>>> 3ededd2c
 static char tcap_buffer[64];
 static const char *t_ts;
 static const char *t_fs;
