--- conflicted
+++ resolved
@@ -45,11 +45,8 @@
 #include "help.h"
 #include "worker.h"
 #include "input.h"
-<<<<<<< HEAD
 #include "file.h"
-=======
 #include "config/curses.h"
->>>>>>> 5b51bde9
 
 #include <unistd.h>
 #include <stdlib.h>
