--- conflicted
+++ resolved
@@ -279,7 +279,6 @@
 	close(_saved_stderr);
 }
 
-<<<<<<< HEAD
 static inline void init_pipes(int *out, int *in)
 {
 	int fds[2];
@@ -303,7 +302,8 @@
 	char buf[128];
 	size_t bytes_to_read = min_u(sizeof(buf), bytes);
 	read(pipe, buf, bytes_to_read);
-=======
+}
+
 static inline ssize_t strscpy(char *dst, const char *src, size_t size)
 {
 	for (size_t i = 0; i < size; i++) {
@@ -314,7 +314,6 @@
 	if (size > 0)
 		dst[size - 1] = 0;
 	return -1;
->>>>>>> 630df5ee
 }
 
 #endif